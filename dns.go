--- conflicted
+++ resolved
@@ -71,13 +71,8 @@
 	Priority *uint16     `json:"-"` // internal use only
 	TTL      int         `json:"ttl,omitempty"`
 	Proxied  *bool       `json:"proxied,omitempty"`
-<<<<<<< HEAD
-	Comment  string      `json:"comment,omitempty"`
+	Comment  string      `json:"comment"`
 	Tags     []string    `json:"tags"`
-=======
-	Comment  string      `json:"comment"`
-	Tags     []string    `json:"tags,omitempty"`
->>>>>>> 2c316624
 }
 
 // DNSListResponse represents the response from the list DNS records endpoint.
