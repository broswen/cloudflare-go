<<<<<<< HEAD
package cloudflare

import (
	"encoding/json"
	"fmt"
	"time"

	"github.com/pkg/errors"
)

// RegistrarDomain is the structure of the API response for a new
// Cloudflare Registrar domain.
type RegistrarDomain struct {
	ID                string              `json:"id"`
	Available         bool                `json:"available"`
	SupportedTLD      bool                `json:"supported_tld"`
	CanRegister       bool                `json:"can_register"`
	TransferIn        RegistrarTransferIn `json:"transfer_in"`
	CurrentRegistrar  string              `json:"current_registrar"`
	ExpiresAt         time.Time           `json:"expires_at"`
	RegistryStatuses  string              `json:"registry_statuses"`
	Locked            bool                `json:"locked"`
	CreatedAt         time.Time           `json:"created_at"`
	UpdatedAt         time.Time           `json:"updated_at"`
	RegistrantContact RegistrantContact   `json:"registrant_contact"`
}

// RegistrarTransferIn contains the structure for a domain transfer in
// request.
type RegistrarTransferIn struct {
	UnlockDomain      string `json:"unlock_domain"`
	DisablePrivacy    string `json:"disable_privacy"`
	EnterAuthCode     string `json:"enter_auth_code"`
	ApproveTransfer   string `json:"approve_transfer"`
	AcceptFoa         string `json:"accept_foa"`
	CanCancelTransfer bool   `json:"can_cancel_transfer"`
}

// RegistrantContact is the contact details for the domain registration.
type RegistrantContact struct {
	ID           string `json:"id"`
	FirstName    string `json:"first_name"`
	LastName     string `json:"last_name"`
	Organization string `json:"organization"`
	Address      string `json:"address"`
	Address2     string `json:"address2"`
	City         string `json:"city"`
	State        string `json:"state"`
	Zip          string `json:"zip"`
	Country      string `json:"country"`
	Phone        string `json:"phone"`
	Email        string `json:"email"`
	Fax          string `json:"fax"`
}

// RegistrarDomainConfiguration is the structure for making updates to
// and existing domain.
type RegistrarDomainConfiguration struct {
	NameServers []string `json:"name_servers"`
	Privacy     bool     `json:"privacy"`
	Locked      bool     `json:"locked"`
	AutoRenew   bool     `json:"auto_renew"`
}

// RegistrarDomainDetailResponse is the structure of the detailed
// response from the API for a single domain.
type RegistrarDomainDetailResponse struct {
	Response
	Result RegistrarDomain `json:"result"`
}

// RegistrarDomainsDetailResponse is the structure of the detailed
// response from the API.
type RegistrarDomainsDetailResponse struct {
	Response
	Result []RegistrarDomain `json:"result"`
}

// RegistrarDomain returns a single domain based on the account ID and
// domain name.
//
// API reference: https://api.cloudflare.com/#registrar-domains-get-domain
func (api *API) RegistrarDomain(accountID, domainName string) (RegistrarDomain, error) {
	uri := fmt.Sprintf("/accounts/%s/registrar/domains/%s", accountID, domainName)

	res, err := api.makeRequest("GET", uri, nil)
	if err != nil {
		return RegistrarDomain{}, err
	}

	var r RegistrarDomainDetailResponse
	err = json.Unmarshal(res, &r)
	if err != nil {
		return RegistrarDomain{}, errors.Wrap(err, errUnmarshalError)
	}
	return r.Result, nil
}

// RegistrarDomains returns all registrar domains based on the account
// ID.
//
// API reference: https://api.cloudflare.com/#registrar-domains-list-domains
func (api *API) RegistrarDomains(accountID string) ([]RegistrarDomain, error) {
	uri := "/accounts/" + accountID + "/registrar/domains"

	res, err := api.makeRequest("POST", uri, nil)
	if err != nil {
		return []RegistrarDomain{}, err
	}

	var r RegistrarDomainsDetailResponse
	err = json.Unmarshal(res, &r)
	if err != nil {
		return []RegistrarDomain{}, errors.Wrap(err, errUnmarshalError)
	}
	return r.Result, nil
}

// TransferRegistrarDomain initiates the transfer from another registrar
// to Cloudflare Registrar.
//
// API reference: https://api.cloudflare.com/#registrar-domains-transfer-domain
func (api *API) TransferRegistrarDomain(accountID, domainName string) ([]RegistrarDomain, error) {
	uri := fmt.Sprintf("/accounts/%s/registrar/domains/%s/transfer", accountID, domainName)

	res, err := api.makeRequest("POST", uri, nil)
	if err != nil {
		return []RegistrarDomain{}, err
	}

	var r RegistrarDomainsDetailResponse
	err = json.Unmarshal(res, &r)
	if err != nil {
		return []RegistrarDomain{}, errors.Wrap(err, errUnmarshalError)
	}
	return r.Result, nil
}

// CancelRegistrarDomainTransfer cancels a pending domain transfer.
//
// API reference: https://api.cloudflare.com/#registrar-domains-cancel-transfer
func (api *API) CancelRegistrarDomainTransfer(accountID, domainName string) ([]RegistrarDomain, error) {
	uri := fmt.Sprintf("/accounts/%s/registrar/domains/%s/cancel_transfer", accountID, domainName)

	res, err := api.makeRequest("POST", uri, nil)
	if err != nil {
		return []RegistrarDomain{}, err
	}

	var r RegistrarDomainsDetailResponse
	err = json.Unmarshal(res, &r)
	if err != nil {
		return []RegistrarDomain{}, errors.Wrap(err, errUnmarshalError)
	}
	return r.Result, nil
}

// UpdateRegistrarDomain updates an existing Registrar Domain configuration.
//
// API reference: https://api.cloudflare.com/#registrar-domains-update-domain
func (api *API) UpdateRegistrarDomain(accountID, domainName string, domainConfiguration RegistrarDomainConfiguration) (RegistrarDomain, error) {
	uri := fmt.Sprintf("/accounts/%s/registrar/domains/%s", accountID, domainName)

	res, err := api.makeRequest("PUT", uri, domainConfiguration)
	if err != nil {
		return RegistrarDomain{}, err
	}

	var r RegistrarDomainDetailResponse
	err = json.Unmarshal(res, &r)
	if err != nil {
		return RegistrarDomain{}, errors.Wrap(err, errUnmarshalError)
	}
	return r.Result, nil
}
=======
package cloudflare

import (
	"context"
	"encoding/json"
	"fmt"
	"net/http"
	"time"

	"github.com/pkg/errors"
)

// RegistrarDomain is the structure of the API response for a new
// Cloudflare Registrar domain.
type RegistrarDomain struct {
	ID                string              `json:"id"`
	Available         bool                `json:"available"`
	SupportedTLD      bool                `json:"supported_tld"`
	CanRegister       bool                `json:"can_register"`
	TransferIn        RegistrarTransferIn `json:"transfer_in"`
	CurrentRegistrar  string              `json:"current_registrar"`
	ExpiresAt         time.Time           `json:"expires_at"`
	RegistryStatuses  string              `json:"registry_statuses"`
	Locked            bool                `json:"locked"`
	CreatedAt         time.Time           `json:"created_at"`
	UpdatedAt         time.Time           `json:"updated_at"`
	RegistrantContact RegistrantContact   `json:"registrant_contact"`
}

// RegistrarTransferIn contains the structure for a domain transfer in
// request.
type RegistrarTransferIn struct {
	UnlockDomain      string `json:"unlock_domain"`
	DisablePrivacy    string `json:"disable_privacy"`
	EnterAuthCode     string `json:"enter_auth_code"`
	ApproveTransfer   string `json:"approve_transfer"`
	AcceptFoa         string `json:"accept_foa"`
	CanCancelTransfer bool   `json:"can_cancel_transfer"`
}

// RegistrantContact is the contact details for the domain registration.
type RegistrantContact struct {
	ID           string `json:"id"`
	FirstName    string `json:"first_name"`
	LastName     string `json:"last_name"`
	Organization string `json:"organization"`
	Address      string `json:"address"`
	Address2     string `json:"address2"`
	City         string `json:"city"`
	State        string `json:"state"`
	Zip          string `json:"zip"`
	Country      string `json:"country"`
	Phone        string `json:"phone"`
	Email        string `json:"email"`
	Fax          string `json:"fax"`
}

// RegistrarDomainConfiguration is the structure for making updates to
// and existing domain.
type RegistrarDomainConfiguration struct {
	NameServers []string `json:"name_servers"`
	Privacy     bool     `json:"privacy"`
	Locked      bool     `json:"locked"`
	AutoRenew   bool     `json:"auto_renew"`
}

// RegistrarDomainDetailResponse is the structure of the detailed
// response from the API for a single domain.
type RegistrarDomainDetailResponse struct {
	Response
	Result RegistrarDomain `json:"result"`
}

// RegistrarDomainsDetailResponse is the structure of the detailed
// response from the API.
type RegistrarDomainsDetailResponse struct {
	Response
	Result []RegistrarDomain `json:"result"`
}

// RegistrarDomain returns a single domain based on the account ID and
// domain name.
//
// API reference: https://api.cloudflare.com/#registrar-domains-get-domain
func (api *API) RegistrarDomain(ctx context.Context, accountID, domainName string) (RegistrarDomain, error) {
	uri := fmt.Sprintf("/accounts/%s/registrar/domains/%s", accountID, domainName)

	res, err := api.makeRequestContext(ctx, http.MethodGet, uri, nil)
	if err != nil {
		return RegistrarDomain{}, errors.Wrap(err, errMakeRequestError)
	}

	var r RegistrarDomainDetailResponse
	err = json.Unmarshal(res, &r)
	if err != nil {
		return RegistrarDomain{}, errors.Wrap(err, errUnmarshalError)
	}
	return r.Result, nil
}

// RegistrarDomains returns all registrar domains based on the account
// ID.
//
// API reference: https://api.cloudflare.com/#registrar-domains-list-domains
func (api *API) RegistrarDomains(ctx context.Context, accountID string) ([]RegistrarDomain, error) {
	uri := "/accounts/" + accountID + "/registrar/domains"

	res, err := api.makeRequestContext(ctx, http.MethodPost, uri, nil)
	if err != nil {
		return []RegistrarDomain{}, errors.Wrap(err, errMakeRequestError)
	}

	var r RegistrarDomainsDetailResponse
	err = json.Unmarshal(res, &r)
	if err != nil {
		return []RegistrarDomain{}, errors.Wrap(err, errUnmarshalError)
	}
	return r.Result, nil
}

// TransferRegistrarDomain initiates the transfer from another registrar
// to Cloudflare Registrar.
//
// API reference: https://api.cloudflare.com/#registrar-domains-transfer-domain
func (api *API) TransferRegistrarDomain(ctx context.Context, accountID, domainName string) ([]RegistrarDomain, error) {
	uri := fmt.Sprintf("/accounts/%s/registrar/domains/%s/transfer", accountID, domainName)

	res, err := api.makeRequestContext(ctx, http.MethodPost, uri, nil)
	if err != nil {
		return []RegistrarDomain{}, errors.Wrap(err, errMakeRequestError)
	}

	var r RegistrarDomainsDetailResponse
	err = json.Unmarshal(res, &r)
	if err != nil {
		return []RegistrarDomain{}, errors.Wrap(err, errUnmarshalError)
	}
	return r.Result, nil
}

// CancelRegistrarDomainTransfer cancels a pending domain transfer.
//
// API reference: https://api.cloudflare.com/#registrar-domains-cancel-transfer
func (api *API) CancelRegistrarDomainTransfer(ctx context.Context, accountID, domainName string) ([]RegistrarDomain, error) {
	uri := fmt.Sprintf("/accounts/%s/registrar/domains/%s/cancel_transfer", accountID, domainName)

	res, err := api.makeRequestContext(ctx, http.MethodPost, uri, nil)
	if err != nil {
		return []RegistrarDomain{}, errors.Wrap(err, errMakeRequestError)
	}

	var r RegistrarDomainsDetailResponse
	err = json.Unmarshal(res, &r)
	if err != nil {
		return []RegistrarDomain{}, errors.Wrap(err, errUnmarshalError)
	}
	return r.Result, nil
}

// UpdateRegistrarDomain updates an existing Registrar Domain configuration.
//
// API reference: https://api.cloudflare.com/#registrar-domains-update-domain
func (api *API) UpdateRegistrarDomain(ctx context.Context, accountID, domainName string, domainConfiguration RegistrarDomainConfiguration) (RegistrarDomain, error) {
	uri := fmt.Sprintf("/accounts/%s/registrar/domains/%s", accountID, domainName)

	res, err := api.makeRequestContext(ctx, http.MethodPut, uri, domainConfiguration)
	if err != nil {
		return RegistrarDomain{}, errors.Wrap(err, errMakeRequestError)
	}

	var r RegistrarDomainDetailResponse
	err = json.Unmarshal(res, &r)
	if err != nil {
		return RegistrarDomain{}, errors.Wrap(err, errUnmarshalError)
	}
	return r.Result, nil
}
>>>>>>> d346eb55
<|MERGE_RESOLUTION|>--- conflicted
+++ resolved
@@ -1,355 +1,177 @@
-<<<<<<< HEAD
-package cloudflare
-
-import (
-	"encoding/json"
-	"fmt"
-	"time"
-
-	"github.com/pkg/errors"
-)
-
-// RegistrarDomain is the structure of the API response for a new
-// Cloudflare Registrar domain.
-type RegistrarDomain struct {
-	ID                string              `json:"id"`
-	Available         bool                `json:"available"`
-	SupportedTLD      bool                `json:"supported_tld"`
-	CanRegister       bool                `json:"can_register"`
-	TransferIn        RegistrarTransferIn `json:"transfer_in"`
-	CurrentRegistrar  string              `json:"current_registrar"`
-	ExpiresAt         time.Time           `json:"expires_at"`
-	RegistryStatuses  string              `json:"registry_statuses"`
-	Locked            bool                `json:"locked"`
-	CreatedAt         time.Time           `json:"created_at"`
-	UpdatedAt         time.Time           `json:"updated_at"`
-	RegistrantContact RegistrantContact   `json:"registrant_contact"`
-}
-
-// RegistrarTransferIn contains the structure for a domain transfer in
-// request.
-type RegistrarTransferIn struct {
-	UnlockDomain      string `json:"unlock_domain"`
-	DisablePrivacy    string `json:"disable_privacy"`
-	EnterAuthCode     string `json:"enter_auth_code"`
-	ApproveTransfer   string `json:"approve_transfer"`
-	AcceptFoa         string `json:"accept_foa"`
-	CanCancelTransfer bool   `json:"can_cancel_transfer"`
-}
-
-// RegistrantContact is the contact details for the domain registration.
-type RegistrantContact struct {
-	ID           string `json:"id"`
-	FirstName    string `json:"first_name"`
-	LastName     string `json:"last_name"`
-	Organization string `json:"organization"`
-	Address      string `json:"address"`
-	Address2     string `json:"address2"`
-	City         string `json:"city"`
-	State        string `json:"state"`
-	Zip          string `json:"zip"`
-	Country      string `json:"country"`
-	Phone        string `json:"phone"`
-	Email        string `json:"email"`
-	Fax          string `json:"fax"`
-}
-
-// RegistrarDomainConfiguration is the structure for making updates to
-// and existing domain.
-type RegistrarDomainConfiguration struct {
-	NameServers []string `json:"name_servers"`
-	Privacy     bool     `json:"privacy"`
-	Locked      bool     `json:"locked"`
-	AutoRenew   bool     `json:"auto_renew"`
-}
-
-// RegistrarDomainDetailResponse is the structure of the detailed
-// response from the API for a single domain.
-type RegistrarDomainDetailResponse struct {
-	Response
-	Result RegistrarDomain `json:"result"`
-}
-
-// RegistrarDomainsDetailResponse is the structure of the detailed
-// response from the API.
-type RegistrarDomainsDetailResponse struct {
-	Response
-	Result []RegistrarDomain `json:"result"`
-}
-
-// RegistrarDomain returns a single domain based on the account ID and
-// domain name.
-//
-// API reference: https://api.cloudflare.com/#registrar-domains-get-domain
-func (api *API) RegistrarDomain(accountID, domainName string) (RegistrarDomain, error) {
-	uri := fmt.Sprintf("/accounts/%s/registrar/domains/%s", accountID, domainName)
-
-	res, err := api.makeRequest("GET", uri, nil)
-	if err != nil {
-		return RegistrarDomain{}, err
-	}
-
-	var r RegistrarDomainDetailResponse
-	err = json.Unmarshal(res, &r)
-	if err != nil {
-		return RegistrarDomain{}, errors.Wrap(err, errUnmarshalError)
-	}
-	return r.Result, nil
-}
-
-// RegistrarDomains returns all registrar domains based on the account
-// ID.
-//
-// API reference: https://api.cloudflare.com/#registrar-domains-list-domains
-func (api *API) RegistrarDomains(accountID string) ([]RegistrarDomain, error) {
-	uri := "/accounts/" + accountID + "/registrar/domains"
-
-	res, err := api.makeRequest("POST", uri, nil)
-	if err != nil {
-		return []RegistrarDomain{}, err
-	}
-
-	var r RegistrarDomainsDetailResponse
-	err = json.Unmarshal(res, &r)
-	if err != nil {
-		return []RegistrarDomain{}, errors.Wrap(err, errUnmarshalError)
-	}
-	return r.Result, nil
-}
-
-// TransferRegistrarDomain initiates the transfer from another registrar
-// to Cloudflare Registrar.
-//
-// API reference: https://api.cloudflare.com/#registrar-domains-transfer-domain
-func (api *API) TransferRegistrarDomain(accountID, domainName string) ([]RegistrarDomain, error) {
-	uri := fmt.Sprintf("/accounts/%s/registrar/domains/%s/transfer", accountID, domainName)
-
-	res, err := api.makeRequest("POST", uri, nil)
-	if err != nil {
-		return []RegistrarDomain{}, err
-	}
-
-	var r RegistrarDomainsDetailResponse
-	err = json.Unmarshal(res, &r)
-	if err != nil {
-		return []RegistrarDomain{}, errors.Wrap(err, errUnmarshalError)
-	}
-	return r.Result, nil
-}
-
-// CancelRegistrarDomainTransfer cancels a pending domain transfer.
-//
-// API reference: https://api.cloudflare.com/#registrar-domains-cancel-transfer
-func (api *API) CancelRegistrarDomainTransfer(accountID, domainName string) ([]RegistrarDomain, error) {
-	uri := fmt.Sprintf("/accounts/%s/registrar/domains/%s/cancel_transfer", accountID, domainName)
-
-	res, err := api.makeRequest("POST", uri, nil)
-	if err != nil {
-		return []RegistrarDomain{}, err
-	}
-
-	var r RegistrarDomainsDetailResponse
-	err = json.Unmarshal(res, &r)
-	if err != nil {
-		return []RegistrarDomain{}, errors.Wrap(err, errUnmarshalError)
-	}
-	return r.Result, nil
-}
-
-// UpdateRegistrarDomain updates an existing Registrar Domain configuration.
-//
-// API reference: https://api.cloudflare.com/#registrar-domains-update-domain
-func (api *API) UpdateRegistrarDomain(accountID, domainName string, domainConfiguration RegistrarDomainConfiguration) (RegistrarDomain, error) {
-	uri := fmt.Sprintf("/accounts/%s/registrar/domains/%s", accountID, domainName)
-
-	res, err := api.makeRequest("PUT", uri, domainConfiguration)
-	if err != nil {
-		return RegistrarDomain{}, err
-	}
-
-	var r RegistrarDomainDetailResponse
-	err = json.Unmarshal(res, &r)
-	if err != nil {
-		return RegistrarDomain{}, errors.Wrap(err, errUnmarshalError)
-	}
-	return r.Result, nil
-}
-=======
-package cloudflare
-
-import (
-	"context"
-	"encoding/json"
-	"fmt"
-	"net/http"
-	"time"
-
-	"github.com/pkg/errors"
-)
-
-// RegistrarDomain is the structure of the API response for a new
-// Cloudflare Registrar domain.
-type RegistrarDomain struct {
-	ID                string              `json:"id"`
-	Available         bool                `json:"available"`
-	SupportedTLD      bool                `json:"supported_tld"`
-	CanRegister       bool                `json:"can_register"`
-	TransferIn        RegistrarTransferIn `json:"transfer_in"`
-	CurrentRegistrar  string              `json:"current_registrar"`
-	ExpiresAt         time.Time           `json:"expires_at"`
-	RegistryStatuses  string              `json:"registry_statuses"`
-	Locked            bool                `json:"locked"`
-	CreatedAt         time.Time           `json:"created_at"`
-	UpdatedAt         time.Time           `json:"updated_at"`
-	RegistrantContact RegistrantContact   `json:"registrant_contact"`
-}
-
-// RegistrarTransferIn contains the structure for a domain transfer in
-// request.
-type RegistrarTransferIn struct {
-	UnlockDomain      string `json:"unlock_domain"`
-	DisablePrivacy    string `json:"disable_privacy"`
-	EnterAuthCode     string `json:"enter_auth_code"`
-	ApproveTransfer   string `json:"approve_transfer"`
-	AcceptFoa         string `json:"accept_foa"`
-	CanCancelTransfer bool   `json:"can_cancel_transfer"`
-}
-
-// RegistrantContact is the contact details for the domain registration.
-type RegistrantContact struct {
-	ID           string `json:"id"`
-	FirstName    string `json:"first_name"`
-	LastName     string `json:"last_name"`
-	Organization string `json:"organization"`
-	Address      string `json:"address"`
-	Address2     string `json:"address2"`
-	City         string `json:"city"`
-	State        string `json:"state"`
-	Zip          string `json:"zip"`
-	Country      string `json:"country"`
-	Phone        string `json:"phone"`
-	Email        string `json:"email"`
-	Fax          string `json:"fax"`
-}
-
-// RegistrarDomainConfiguration is the structure for making updates to
-// and existing domain.
-type RegistrarDomainConfiguration struct {
-	NameServers []string `json:"name_servers"`
-	Privacy     bool     `json:"privacy"`
-	Locked      bool     `json:"locked"`
-	AutoRenew   bool     `json:"auto_renew"`
-}
-
-// RegistrarDomainDetailResponse is the structure of the detailed
-// response from the API for a single domain.
-type RegistrarDomainDetailResponse struct {
-	Response
-	Result RegistrarDomain `json:"result"`
-}
-
-// RegistrarDomainsDetailResponse is the structure of the detailed
-// response from the API.
-type RegistrarDomainsDetailResponse struct {
-	Response
-	Result []RegistrarDomain `json:"result"`
-}
-
-// RegistrarDomain returns a single domain based on the account ID and
-// domain name.
-//
-// API reference: https://api.cloudflare.com/#registrar-domains-get-domain
-func (api *API) RegistrarDomain(ctx context.Context, accountID, domainName string) (RegistrarDomain, error) {
-	uri := fmt.Sprintf("/accounts/%s/registrar/domains/%s", accountID, domainName)
-
-	res, err := api.makeRequestContext(ctx, http.MethodGet, uri, nil)
-	if err != nil {
-		return RegistrarDomain{}, errors.Wrap(err, errMakeRequestError)
-	}
-
-	var r RegistrarDomainDetailResponse
-	err = json.Unmarshal(res, &r)
-	if err != nil {
-		return RegistrarDomain{}, errors.Wrap(err, errUnmarshalError)
-	}
-	return r.Result, nil
-}
-
-// RegistrarDomains returns all registrar domains based on the account
-// ID.
-//
-// API reference: https://api.cloudflare.com/#registrar-domains-list-domains
-func (api *API) RegistrarDomains(ctx context.Context, accountID string) ([]RegistrarDomain, error) {
-	uri := "/accounts/" + accountID + "/registrar/domains"
-
-	res, err := api.makeRequestContext(ctx, http.MethodPost, uri, nil)
-	if err != nil {
-		return []RegistrarDomain{}, errors.Wrap(err, errMakeRequestError)
-	}
-
-	var r RegistrarDomainsDetailResponse
-	err = json.Unmarshal(res, &r)
-	if err != nil {
-		return []RegistrarDomain{}, errors.Wrap(err, errUnmarshalError)
-	}
-	return r.Result, nil
-}
-
-// TransferRegistrarDomain initiates the transfer from another registrar
-// to Cloudflare Registrar.
-//
-// API reference: https://api.cloudflare.com/#registrar-domains-transfer-domain
-func (api *API) TransferRegistrarDomain(ctx context.Context, accountID, domainName string) ([]RegistrarDomain, error) {
-	uri := fmt.Sprintf("/accounts/%s/registrar/domains/%s/transfer", accountID, domainName)
-
-	res, err := api.makeRequestContext(ctx, http.MethodPost, uri, nil)
-	if err != nil {
-		return []RegistrarDomain{}, errors.Wrap(err, errMakeRequestError)
-	}
-
-	var r RegistrarDomainsDetailResponse
-	err = json.Unmarshal(res, &r)
-	if err != nil {
-		return []RegistrarDomain{}, errors.Wrap(err, errUnmarshalError)
-	}
-	return r.Result, nil
-}
-
-// CancelRegistrarDomainTransfer cancels a pending domain transfer.
-//
-// API reference: https://api.cloudflare.com/#registrar-domains-cancel-transfer
-func (api *API) CancelRegistrarDomainTransfer(ctx context.Context, accountID, domainName string) ([]RegistrarDomain, error) {
-	uri := fmt.Sprintf("/accounts/%s/registrar/domains/%s/cancel_transfer", accountID, domainName)
-
-	res, err := api.makeRequestContext(ctx, http.MethodPost, uri, nil)
-	if err != nil {
-		return []RegistrarDomain{}, errors.Wrap(err, errMakeRequestError)
-	}
-
-	var r RegistrarDomainsDetailResponse
-	err = json.Unmarshal(res, &r)
-	if err != nil {
-		return []RegistrarDomain{}, errors.Wrap(err, errUnmarshalError)
-	}
-	return r.Result, nil
-}
-
-// UpdateRegistrarDomain updates an existing Registrar Domain configuration.
-//
-// API reference: https://api.cloudflare.com/#registrar-domains-update-domain
-func (api *API) UpdateRegistrarDomain(ctx context.Context, accountID, domainName string, domainConfiguration RegistrarDomainConfiguration) (RegistrarDomain, error) {
-	uri := fmt.Sprintf("/accounts/%s/registrar/domains/%s", accountID, domainName)
-
-	res, err := api.makeRequestContext(ctx, http.MethodPut, uri, domainConfiguration)
-	if err != nil {
-		return RegistrarDomain{}, errors.Wrap(err, errMakeRequestError)
-	}
-
-	var r RegistrarDomainDetailResponse
-	err = json.Unmarshal(res, &r)
-	if err != nil {
-		return RegistrarDomain{}, errors.Wrap(err, errUnmarshalError)
-	}
-	return r.Result, nil
-}
->>>>>>> d346eb55
+package cloudflare
+
+import (
+	"context"
+	"encoding/json"
+	"fmt"
+	"net/http"
+	"time"
+
+	"github.com/pkg/errors"
+)
+
+// RegistrarDomain is the structure of the API response for a new
+// Cloudflare Registrar domain.
+type RegistrarDomain struct {
+	ID                string              `json:"id"`
+	Available         bool                `json:"available"`
+	SupportedTLD      bool                `json:"supported_tld"`
+	CanRegister       bool                `json:"can_register"`
+	TransferIn        RegistrarTransferIn `json:"transfer_in"`
+	CurrentRegistrar  string              `json:"current_registrar"`
+	ExpiresAt         time.Time           `json:"expires_at"`
+	RegistryStatuses  string              `json:"registry_statuses"`
+	Locked            bool                `json:"locked"`
+	CreatedAt         time.Time           `json:"created_at"`
+	UpdatedAt         time.Time           `json:"updated_at"`
+	RegistrantContact RegistrantContact   `json:"registrant_contact"`
+}
+
+// RegistrarTransferIn contains the structure for a domain transfer in
+// request.
+type RegistrarTransferIn struct {
+	UnlockDomain      string `json:"unlock_domain"`
+	DisablePrivacy    string `json:"disable_privacy"`
+	EnterAuthCode     string `json:"enter_auth_code"`
+	ApproveTransfer   string `json:"approve_transfer"`
+	AcceptFoa         string `json:"accept_foa"`
+	CanCancelTransfer bool   `json:"can_cancel_transfer"`
+}
+
+// RegistrantContact is the contact details for the domain registration.
+type RegistrantContact struct {
+	ID           string `json:"id"`
+	FirstName    string `json:"first_name"`
+	LastName     string `json:"last_name"`
+	Organization string `json:"organization"`
+	Address      string `json:"address"`
+	Address2     string `json:"address2"`
+	City         string `json:"city"`
+	State        string `json:"state"`
+	Zip          string `json:"zip"`
+	Country      string `json:"country"`
+	Phone        string `json:"phone"`
+	Email        string `json:"email"`
+	Fax          string `json:"fax"`
+}
+
+// RegistrarDomainConfiguration is the structure for making updates to
+// and existing domain.
+type RegistrarDomainConfiguration struct {
+	NameServers []string `json:"name_servers"`
+	Privacy     bool     `json:"privacy"`
+	Locked      bool     `json:"locked"`
+	AutoRenew   bool     `json:"auto_renew"`
+}
+
+// RegistrarDomainDetailResponse is the structure of the detailed
+// response from the API for a single domain.
+type RegistrarDomainDetailResponse struct {
+	Response
+	Result RegistrarDomain `json:"result"`
+}
+
+// RegistrarDomainsDetailResponse is the structure of the detailed
+// response from the API.
+type RegistrarDomainsDetailResponse struct {
+	Response
+	Result []RegistrarDomain `json:"result"`
+}
+
+// RegistrarDomain returns a single domain based on the account ID and
+// domain name.
+//
+// API reference: https://api.cloudflare.com/#registrar-domains-get-domain
+func (api *API) RegistrarDomain(ctx context.Context, accountID, domainName string) (RegistrarDomain, error) {
+	uri := fmt.Sprintf("/accounts/%s/registrar/domains/%s", accountID, domainName)
+
+	res, err := api.makeRequestContext(ctx, http.MethodGet, uri, nil)
+	if err != nil {
+		return RegistrarDomain{}, err
+	}
+
+	var r RegistrarDomainDetailResponse
+	err = json.Unmarshal(res, &r)
+	if err != nil {
+		return RegistrarDomain{}, errors.Wrap(err, errUnmarshalError)
+	}
+	return r.Result, nil
+}
+
+// RegistrarDomains returns all registrar domains based on the account
+// ID.
+//
+// API reference: https://api.cloudflare.com/#registrar-domains-list-domains
+func (api *API) RegistrarDomains(ctx context.Context, accountID string) ([]RegistrarDomain, error) {
+	uri := "/accounts/" + accountID + "/registrar/domains"
+
+	res, err := api.makeRequestContext(ctx, http.MethodPost, uri, nil)
+	if err != nil {
+		return []RegistrarDomain{}, err
+	}
+
+	var r RegistrarDomainsDetailResponse
+	err = json.Unmarshal(res, &r)
+	if err != nil {
+		return []RegistrarDomain{}, errors.Wrap(err, errUnmarshalError)
+	}
+	return r.Result, nil
+}
+
+// TransferRegistrarDomain initiates the transfer from another registrar
+// to Cloudflare Registrar.
+//
+// API reference: https://api.cloudflare.com/#registrar-domains-transfer-domain
+func (api *API) TransferRegistrarDomain(ctx context.Context, accountID, domainName string) ([]RegistrarDomain, error) {
+	uri := fmt.Sprintf("/accounts/%s/registrar/domains/%s/transfer", accountID, domainName)
+
+	res, err := api.makeRequestContext(ctx, http.MethodPost, uri, nil)
+	if err != nil {
+		return []RegistrarDomain{}, err
+	}
+
+	var r RegistrarDomainsDetailResponse
+	err = json.Unmarshal(res, &r)
+	if err != nil {
+		return []RegistrarDomain{}, errors.Wrap(err, errUnmarshalError)
+	}
+	return r.Result, nil
+}
+
+// CancelRegistrarDomainTransfer cancels a pending domain transfer.
+//
+// API reference: https://api.cloudflare.com/#registrar-domains-cancel-transfer
+func (api *API) CancelRegistrarDomainTransfer(ctx context.Context, accountID, domainName string) ([]RegistrarDomain, error) {
+	uri := fmt.Sprintf("/accounts/%s/registrar/domains/%s/cancel_transfer", accountID, domainName)
+
+	res, err := api.makeRequestContext(ctx, http.MethodPost, uri, nil)
+	if err != nil {
+		return []RegistrarDomain{}, err
+	}
+
+	var r RegistrarDomainsDetailResponse
+	err = json.Unmarshal(res, &r)
+	if err != nil {
+		return []RegistrarDomain{}, errors.Wrap(err, errUnmarshalError)
+	}
+	return r.Result, nil
+}
+
+// UpdateRegistrarDomain updates an existing Registrar Domain configuration.
+//
+// API reference: https://api.cloudflare.com/#registrar-domains-update-domain
+func (api *API) UpdateRegistrarDomain(ctx context.Context, accountID, domainName string, domainConfiguration RegistrarDomainConfiguration) (RegistrarDomain, error) {
+	uri := fmt.Sprintf("/accounts/%s/registrar/domains/%s", accountID, domainName)
+
+	res, err := api.makeRequestContext(ctx, http.MethodPut, uri, domainConfiguration)
+	if err != nil {
+		return RegistrarDomain{}, err
+	}
+
+	var r RegistrarDomainDetailResponse
+	err = json.Unmarshal(res, &r)
+	if err != nil {
+		return RegistrarDomain{}, errors.Wrap(err, errUnmarshalError)
+	}
+	return r.Result, nil
+}